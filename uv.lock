--- conflicted
+++ resolved
@@ -917,11 +917,7 @@
 
 [[package]]
 name = "opensourceleg"
-<<<<<<< HEAD
-version = "3.3.0"
-=======
 version = "3.4.1"
->>>>>>> 136799be
 source = { editable = "." }
 dependencies = [
     { name = "numpy" },
