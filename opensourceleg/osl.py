#!/usr/bin/python3
import sys
import time

import numpy as np

sys.path.append("../")

from .hardware.joints import Joint, MockJoint
from .hardware.sensor.lordimu import Loadcell, MockLoadcell
from .tools import utilities
<<<<<<< HEAD
from .tools.logger import LOGGER
=======
from .tools.logger import Logger
from .tools.safety import ThermalLimitException
>>>>>>> 67e03d92
from .tools.utilities import SoftRealtimeLoop


class OpenSourceLeg:
    """
    OSL class: This class is the main class for the Open Source Leg project. It
    contains all the necessary functions to control the leg.

    Returns:
        none: none
    """

    # This is a singleton class
    _instance = None

    @staticmethod
    def get_instance():
        if OpenSourceLeg._instance is None:
            OpenSourceLeg()
        return OpenSourceLeg._instance

    def __init__(
        self,
        frequency: int = 200,
        file_name: str = "osl",
    ) -> None:
        """
        Initialize the OSL class.

        Parameters
        ----------
        frequency : int, optional
            The frequency of the control loop, by default 200
        file_name : str, optional
            The name of the log file (without the extension), by default "./osl"
        """

        self._frequency: int = frequency

        self._has_knee: bool = False
        self._has_ankle: bool = False
        self._has_loadcell: bool = False

        self._is_homed: bool = False

        self._knee: Joint = None  # type: ignore
        self._ankle: Joint = None  # type: ignore
        self._loadcell: Loadcell = None  # type: ignore

        self.clock = SoftRealtimeLoop(dt=1.0 / self._frequency, report=False, fade=0.1)

        self._timestamp: float = time.time()

    def __enter__(self) -> None:

        if self.has_knee:
            self._knee.start()

        if self.has_ankle:
            self._ankle.start()

        if self.has_loadcell:
            self._loadcell.calibrate()

    def __exit__(self, type=None, value=None, tb=None) -> None:

        if self.has_knee:
            self._knee.stop()

        if self.has_ankle:
            self._ankle.stop()

    def __repr__(self) -> str:
        return f"OSL"

    def add_joint(
        self,
        name: str = "knee",
        port: str = None,
        baud_rate: int = 230400,
        gear_ratio: float = 1.0,
        has_loadcell: bool = False,
        debug_level: int = 0,
        dephy_log: bool = False,
        offline_mode: bool = False,
    ) -> None:
        """
        Add a joint to the OSL object.

        Parameters
        ----------
        name : str, optional
            The name of the joint, by default "knee"
        port : str, optional
            The serial port that the joint is connected to, by default None. If
            None, the first active port will be used.
        baud_rate : int, optional
            The baud rate of the serial communication, by default 230400
        gear_ratio : float, optional
            The gear ratio of the joint, by default 1.0
        has_loadcell : bool, optional
            Whether the joint has a loadcell, by default False
        debug_level : int, optional
            The debug level of the joint, by default 0
        dephy_log : bool, optional
            Whether to log the joint data to the dephy log, by default False
        """
        if offline_mode:
            if "knee" in name.lower():
                self._knee = MockJoint(
                    name=name,
                    port=port if port is not None else "",
                    baud_rate=baud_rate,
                    frequency=self._frequency,
                    gear_ratio=gear_ratio,
                    has_loadcell=has_loadcell,
                    debug_level=debug_level,
                    dephy_log=dephy_log,
                )
                self._has_knee = True

            elif "ankle" in name.lower():
                self._ankle = MockJoint(
                    name=name,
                    port=port if port is not None else "",
                    baud_rate=baud_rate,
                    frequency=self._frequency,
                    gear_ratio=gear_ratio,
                    has_loadcell=has_loadcell,
                    debug_level=debug_level,
                    dephy_log=dephy_log,
                )
                self._has_ankle = True

            else:
                LOGGER.warning(msg="[OSL] Joint name is not recognized.")

        else:
            if port is None:
                ports = utilities.get_active_ports()

                port_1: str = ""
                port_2: str = ""

                if len(ports) == 0:
                    LOGGER.warning(
                        msg="No active ports found, please ensure that the motor is connected and powered on."
                    )

                    exit()

                elif len(ports) == 1:
                    port_1 = ports[-1]

                else:
                    port_1 = ports[-1]
                    port_2 = ports[-2]

                if "knee" in name.lower():
                    if self.has_ankle:
                        if self.ankle.port == port_1:
                            port = port_2
                        else:
                            port = port_1
                    else:
                        port = port_1

                    self._knee = Joint(
                        name=name,
                        port=port,
                        baud_rate=baud_rate,
                        frequency=self._frequency,
                        gear_ratio=gear_ratio,
                        has_loadcell=has_loadcell,
                        logger=LOGGER,
                        debug_level=debug_level,
                        dephy_log=dephy_log,
                    )
                    self._has_knee = True

                elif "ankle" in name.lower():
                    if self.has_knee:
                        if self.knee.port == port_1:
                            port = port_2
                        else:
                            port = port_1
                    else:
                        port = port_1

                    self._ankle = Joint(
                        name=name,
                        port=port,
                        baud_rate=baud_rate,
                        frequency=self._frequency,
                        gear_ratio=gear_ratio,
                        has_loadcell=has_loadcell,
                        debug_level=debug_level,
                        dephy_log=dephy_log,
                    )
                    self._has_ankle = True
                else:
                    LOGGER.warning(msg="[OSL] Joint name is not recognized.")

            else:
                if "knee" in name.lower():
                    if self.has_ankle:
                        if self.ankle.port == port:
                            LOGGER.warning(
                                msg="[OSL] Knee and Ankle joints cant have the same port. Please specify a different port for the knee joint."
                            )

                            exit()

                    self._knee = Joint(
                        name=name,
                        port=port,
                        baud_rate=baud_rate,
                        frequency=self._frequency,
                        gear_ratio=gear_ratio,
                        has_loadcell=has_loadcell,
                        debug_level=debug_level,
                        dephy_log=dephy_log,
                    )
                    self._has_knee = True

                elif "ankle" in name.lower():
                    if self.has_knee:
                        if self.knee.port == port:
                            LOGGER.warning(
                                msg="[OSL] Knee and Ankle joints cant have the same port. Please specify a different port for the ankle joint."
                            )

                            exit()

                    self._ankle = Joint(
                        name=name,
                        port=port,
                        baud_rate=baud_rate,
                        frequency=self._frequency,
                        gear_ratio=gear_ratio,
                        has_loadcell=has_loadcell,
                        debug_level=debug_level,
                        dephy_log=dephy_log,
                    )
                    self._has_ankle = True

                else:
                    LOGGER.warning(msg="[OSL] Joint name is not recognized.")

    def add_loadcell(
        self,
        dephy_mode: bool = False,
        joint: Joint = None,
        amp_gain: float = 125.0,
        exc: float = 5.0,
        loadcell_matrix=None,
        offline_mode: bool = False,
    ) -> None:
        """
        Add a loadcell to the OSL object.

        Parameters
        ----------
        dephy_mode : bool, optional
            Whether the loadcell is in dephy mode ie. connected to the dephy actpack with an FFC cable, by default False
        joint : Joint, optional
            The joint that the loadcell is attached to, by default None
        amp_gain : float, optional
            The amplifier gain of the loadcell, by default 125.0
        exc : float, optional
            The excitation voltage of the loadcell, by default 5.0
        loadcell_matrix : np.ndarray, optional
            The loadcell calibration matrix, by default None
        """

        if loadcell_matrix is None:
            LOGGER.warning(
                msg="[OSL] Loadcell matrix is not specified. Please provide the loadcell calibration matrix to the add_loadcell method."
            )

            exit()

        else:
            if offline_mode:
                self._loadcell = MockLoadcell(
                    dephy_mode=dephy_mode,
                    joint=joint,
                    amp_gain=amp_gain,
                    exc=exc,
                    loadcell_matrix=loadcell_matrix,
                )
            else:
                self._loadcell = Loadcell(
                    dephy_mode=dephy_mode,
                    joint=joint,
                    amp_gain=amp_gain,
                    exc=exc,
                    loadcell_matrix=loadcell_matrix,
                )

            self._has_loadcell = True

    def update(
        self,
    ) -> None:
        if self.has_knee:
<<<<<<< HEAD
            self._knee.update()

            if self.knee.case_temperature > self.knee.max_temperature:
                LOGGER.warning(
                    msg=f"[KNEE] Thermal limit {self.knee.max_temperature} reached. Stopping motor."
                )
                self.__exit__()
                exit()

        if self.has_ankle:
            self._ankle.update()

            if self.ankle.case_temperature > self.ankle.max_temperature:
                LOGGER.warning(
                    msg=f"[ANKLE] Thermal limit {self.ankle.max_temperature} reached. Stopping motor."
                )
                self.__exit__()
=======
            try:
                self._knee.update()
            except ThermalLimitException as e:
                self.log.error(msg=f"[{self.__repr__()}] {e}")
                exit()

        if self.has_ankle:
            try:
                self._ankle.update()
            except ThermalLimitException as e:
                self.log.error(msg=f"[{self.__repr__()}] {e}")
>>>>>>> 67e03d92
                exit()

        if self.has_loadcell:
            self._loadcell.update()

<<<<<<< HEAD
        LOGGER.update()

=======
        self.log.update()
>>>>>>> 67e03d92
        self._timestamp = time.time()

    def home(self) -> None:
        if self.has_knee:
            LOGGER.info(msg="[OSL] Homing knee joint.")
            self.knee.home()

        if self.has_ankle:
            LOGGER.info(msg="[OSL] Homing ankle joint.")
            self.ankle.home()

        self._is_homed = True

    def calibrate_loadcell(self, reset=True) -> None:
        if self.has_loadcell:
            LOGGER.debug(msg="[OSL] Calibrating loadcell.")
            self.loadcell.calibrate(reset=reset)

    def make_encoder_maps(self, overwrite=False) -> None:
        LOGGER.debug(msg="[OSL] Making encoder maps.")

        if self.has_knee:
            self.knee.make_encoder_map(overwrite=overwrite)

        if self.has_ankle:
            self.ankle.make_encoder_map(overwrite=overwrite)

    def reset(self) -> None:
        LOGGER.debug(msg="[OSL] Resetting OSL.")

        if self.has_knee:
            self.knee.set_mode(mode=self.knee.control_modes.voltage)
            self.knee.set_voltage(voltage_value=0)

            time.sleep(0.1)

        if self.has_ankle:
            self.ankle.set_mode(mode=self.ankle.control_modes.voltage)
            self.ankle.set_voltage(voltage_value=0)

            time.sleep(0.1)

    @property
    def timestamp(self) -> float:
        return self._timestamp

    @property
    def knee(self):
        if self.has_knee:
            return self._knee
        else:
            LOGGER.warning(msg="[OSL] Knee is not connected.")

    @property
    def ankle(self):
        if self.has_ankle:
            return self._ankle
        else:
            LOGGER.warning(msg="[OSL] Ankle is not connected.")

    @property
    def loadcell(self):
        if self.has_loadcell:
            return self._loadcell
        else:
            LOGGER.warning(msg="[OSL] Loadcell is not connected.")

    @property
    def has_knee(self) -> bool:
        return self._has_knee

    @property
    def has_ankle(self) -> bool:
        return self._has_ankle

    @property
    def has_loadcell(self) -> bool:
        return self._has_loadcell

    @property
    def is_homed(self) -> bool:
        return self._is_homed


if __name__ == "__main__":
    osl = OpenSourceLeg(frequency=200)

    osl.add_joint(
        name="knee",
        gear_ratio=41.61,
        offline_mode=True,
    )<|MERGE_RESOLUTION|>--- conflicted
+++ resolved
@@ -9,12 +9,8 @@
 from .hardware.joints import Joint, MockJoint
 from .hardware.sensor.lordimu import Loadcell, MockLoadcell
 from .tools import utilities
-<<<<<<< HEAD
-from .tools.logger import LOGGER
-=======
 from .tools.logger import Logger
 from .tools.safety import ThermalLimitException
->>>>>>> 67e03d92
 from .tools.utilities import SoftRealtimeLoop
 
 
@@ -321,25 +317,6 @@
         self,
     ) -> None:
         if self.has_knee:
-<<<<<<< HEAD
-            self._knee.update()
-
-            if self.knee.case_temperature > self.knee.max_temperature:
-                LOGGER.warning(
-                    msg=f"[KNEE] Thermal limit {self.knee.max_temperature} reached. Stopping motor."
-                )
-                self.__exit__()
-                exit()
-
-        if self.has_ankle:
-            self._ankle.update()
-
-            if self.ankle.case_temperature > self.ankle.max_temperature:
-                LOGGER.warning(
-                    msg=f"[ANKLE] Thermal limit {self.ankle.max_temperature} reached. Stopping motor."
-                )
-                self.__exit__()
-=======
             try:
                 self._knee.update()
             except ThermalLimitException as e:
@@ -351,18 +328,12 @@
                 self._ankle.update()
             except ThermalLimitException as e:
                 self.log.error(msg=f"[{self.__repr__()}] {e}")
->>>>>>> 67e03d92
                 exit()
 
         if self.has_loadcell:
             self._loadcell.update()
 
-<<<<<<< HEAD
-        LOGGER.update()
-
-=======
         self.log.update()
->>>>>>> 67e03d92
         self._timestamp = time.time()
 
     def home(self) -> None:
