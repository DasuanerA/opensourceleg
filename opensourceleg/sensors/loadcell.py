from typing import Any, Callable, Union

import time
from dataclasses import dataclass
from enum import Enum

import numpy as np
<<<<<<< HEAD
from adc import ADS131M0x
from base import ADCBase, LoadcellBase
=======
import numpy.typing as npt
from smbus2 import SMBus

from opensourceleg.logging import LOGGER
from opensourceleg.sensors.base import LoadcellBase


class LoadcellNotRespondingException(Exception):
    def __init__(self, message: str = "Load cell unresponsive.") -> None:
        super().__init__(message)


class MEMORY_CHANNELS(int, Enum):
    CH1_H = 8
    CH1_L = 9
    CH2_H = 10
    CH2_L = 11
    CH3_H = 12
    CH3_L = 13
    CH4_H = 14
    CH4_L = 15
    CH5_H = 16
    CH5_L = 17
    CH6_H = 18
    CH6_L = 19
>>>>>>> f71e34a4


class SRILoadcell(LoadcellBase):
    ADC_RANGE = 2**12 - 1
    OFFSET = 2**12 / 2

    def __init__(
        self,
<<<<<<< HEAD
        matrix=None,
        excitation_voltage=5,
        **kwargs,
    ):
        """Initializes Sunrise Instruments Loadcell using ADC"""
        self.matrix = matrix
        self._excitation_voltage = excitation_voltage

        self._adc = ADS131M0x(**kwargs)

    def __repr__(self) -> str:
        return f"Loadcell"

    def reset(self) -> None:
        """Reset ADC register values to defaults"""
        self.adc.reset()
=======
        calibration_matrix: npt.NDArray[np.double],
        amp_gain: float = 125.0,
        exc: float = 5.0,
        bus: int = 1,
        i2c_address: int = 0x66,
    ) -> None:
        """
        TODO: Write docstring for initial values
        """
        # Check that parameters are set correctly:
        if calibration_matrix.shape != (6, 6):
            LOGGER.info(
                f"[{self.__repr__()}] calibration_matrix must be a 6x6 array of np.double."
            )
            raise TypeError("calibration_matrix must be a 6x6 array of np.double.")
        if amp_gain <= 0:
            LOGGER.info(
                f"[{self.__repr__()}] amp_gain must be a floating point value greater than 0."
            )
            raise ValueError("amp_gain must be a floating point value greater than 0.")
        if exc <= 0:
            LOGGER.info(
                f"[{self.__repr__()}] exc must be a floating point value greater than 0."
            )
            raise ValueError("exc must be a floating point value greater than 0.")

        self._amp_gain: float = amp_gain
        self._exc: float = exc

        self._bus = bus
        self._i2c_address = i2c_address

        self._calibration_matrix = calibration_matrix

        self._data: npt.NDArray[np.double] = np.zeros(shape=(1, 6), dtype=np.double)
        self._prev_data: npt.NDArray[np.double] = self._data
        self._failed_reads = 0

        self._calibration_offset: npt.NDArray[np.double] = np.zeros(
            shape=(1, 6), dtype=np.double
        )
        self._zero_calibration_offset: npt.NDArray[np.double] = self._calibration_offset
        self._is_calibrated: bool = False
        self._is_streaming: bool = False
>>>>>>> f71e34a4

    def start(self) -> None:
        self._smbus = SMBus(self._bus)
        time.sleep(1)
        self._is_streaming = True

    def reset(self):
        self._calibration_offset = self._zero_calibration_offset
        self._is_calibrated = False

    def update(
        self,
        calibration_offset: npt.NDArray[np.double] = None,
        data_callback: Callable[..., npt.NDArray[np.uint8]] = None,
    ) -> None:
        """
        Queries the loadcell for the latest data.
        Latest data can then be accessed via properties, e.g. loadcell.Fx.
        """
        data = data_callback() if data_callback else self._read_compressed_strain()

        if calibration_offset is None:
            calibration_offset = self._calibration_offset

        signed_data = ((data - self.OFFSET) / self.ADC_RANGE) * self._exc
        coupled_data = signed_data * 1000 / (self._exc * self._amp_gain)

        self._data = (
            np.transpose(a=self._calibration_matrix.dot(b=np.transpose(a=coupled_data)))
            - calibration_offset
        )

    def calibrate(
        self,
        number_of_iterations: int = 2000,
        reset: bool = False,
        data_callback: Callable[[], npt.NDArray[np.uint8]] = None,
    ) -> None:
        """
        Obtains the initial loadcell reading (aka) loadcell_zero.
        This is automatically subtracted off for subsequent calls of the update method.
        """

        if not self.is_calibrated:
            LOGGER.info(
                f"[{self.__repr__()}] Initiating zeroing routine, please ensure that there is no ground contact force."
            )
            input("Press any key to start.")

            self.update(data_callback=data_callback)
            self._calibration_offset = self._data

            for _ in range(number_of_iterations):
                self.update(
                    calibration_offset=self._zero_calibration_offset,
                    data_callback=data_callback,
                )
                iterative_calibration_offset = self._data
                self._calibration_offset = (
                    iterative_calibration_offset + self._calibration_offset
                ) / 2.0

            self._is_calibrated = True
            LOGGER.info(f"[{self.__repr__()}] Calibration routine complete.")

        elif reset:
            self.reset()
            self.calibrate()

        else:
            LOGGER.info(
                f"[{self.__repr__()}] Loadcell has already been zeroed. To recalibrate, set reset=True in the calibrate method or call reset() first."
            )

    def stop(self) -> None:
        self._is_streaming = False
        if hasattr(self, "_smbus"):
            self._smbus.close()

    def _read_compressed_strain(self):
        """Used for more recent versions of strain amp firmware"""
        try:
            data = self._smbus.read_i2c_block_data(
                self._i2c_address, MEMORY_CHANNELS.CH1_H, 10
            )
            self.failed_reads = 0
        except OSError as e:
            self.failed_reads += 1

            if self.failed_reads >= 5:
                raise Exception("Load cell unresponsive.")

        return self._unpack_compressed_strain(data)

    @staticmethod
    def _unpack_uncompressed_strain(data):
        """Used for an older version of the strain amp firmware (at least pre-2017)"""
        ch1 = (data[0] << 8) | data[1]
        ch2 = (data[2] << 8) | data[3]
        ch3 = (data[4] << 8) | data[5]
        ch4 = (data[6] << 8) | data[7]
        ch5 = (data[8] << 8) | data[9]
        ch6 = (data[10] << 8) | data[11]
        return np.array(object=[ch1, ch2, ch3, ch4, ch5, ch6])

    @staticmethod
    def _unpack_compressed_strain(data):
        """Used for more recent versions of strainamp firmware"""
        return np.array(
            object=[
                (data[0] << 4) | ((data[1] >> 4) & 0x0F),
                ((data[1] << 8) & 0x0F00) | data[2],
                (data[3] << 4) | ((data[4] >> 4) & 0x0F),
                ((data[4] << 8) & 0x0F00) | data[5],
                (data[6] << 4) | ((data[7] >> 4) & 0x0F),
                ((data[7] << 8) & 0x0F00) | data[8],
            ]
        )
<<<<<<< HEAD
        self._data = np.asarray(self.matrix) @ coupled

    @property
    def adc(self) -> ADCBase:
        """Returns the ADS131M0x object of the Loadcell"""
        return self._adc

    @property
    def is_streaming(self) -> bool:
        """Returns true if the ADC is streaming"""
        return (bool)(self.adc.is_streaming)

    @property
    def data(self):
        return self._data

    @property
    def fx(self) -> float:
        """Returns the force in the x direction of the loadcell in Newtons"""
        return (float)(self.data[0])

    @property
    def fy(self) -> float:
        """Returns the force in the y direction of the loadcell in Newtons"""
        return (float)(self.data[1])

    @property
    def fz(self) -> float:
        """Returns the force in the z direction of the loadcell in Newtons"""
        return (float)(self.data[2])

    @property
    def mx(self) -> float:
        """Returns the moment in the x direction of the loadcell in Newton-metres"""
        return (float)(self.data[3])

    @property
    def my(self) -> float:
        """Returns the moment in the y direction of the loadcell in Newton-metres"""
        return (float)(self.data[4])

    @property
    def mz(self) -> float:
        """Returns the moment in the z direction of the loadcell in Newton-metres"""
        return (float)(self.data[5])
=======

    @property
    def is_calibrated(self) -> bool:
        """Indicates if load cell zeroing routine has been called."""
        return self._is_calibrated

    @property
    def is_streaming(self) -> bool:
        return self._is_streaming

    @property
    def fx(self):
        """
        Latest force in the x (medial/lateral) direction in Newtons.
        If using the standard OSL setup, this is positive towards the user's right.
        """
        return self.data[0]

    @property
    def fy(self):
        """
        Latest force in the y (anterior/posterior) direction in Newtons.
        If using the standard OSL setup, this is positive in the posterior direction.
        """
        return self.data[1]

    @property
    def fz(self):
        """
        Latest force in the z (vertical) direction in Newtons.
        If using the standard OSL setup, this should be positive downwards.
        i.e. quiet standing on the OSL should give a negative Fz.
        """
        return self.data[2]

    @property
    def mx(self):
        """
        Latest moment about the x (medial/lateral) axis in Nm.
        If using the standard OSL setup, this axis is positive towards the user's right.
        """
        return self.data[3]

    @property
    def my(self):
        """
        Latest moment about the y (anterior/posterior) axis in Nm.
        If using the standard OSL setup, this axis is positive in the posterior direction.
        """
        return self.data[4]

    @property
    def mz(self):
        """
        Latest moment about the z (vertical) axis in Nm.
        If using the standard OSL setup, this axis is positive towards the ground.
        """
        return self.data[5]

    @property
    def data(self):
        """
        Returns a vector of the latest loadcell data.
        [Fx, Fy, Fz, Mx, My, Mz]
        Forces in N, moments in Nm.
        """
        if self._data is not None:
            return self._data[0]
        else:
            return self._zero_calibration_offset
>>>>>>> f71e34a4
<|MERGE_RESOLUTION|>--- conflicted
+++ resolved
@@ -5,10 +5,6 @@
 from enum import Enum
 
 import numpy as np
-<<<<<<< HEAD
-from adc import ADS131M0x
-from base import ADCBase, LoadcellBase
-=======
 import numpy.typing as npt
 from smbus2 import SMBus
 
@@ -34,7 +30,6 @@
     CH5_L = 17
     CH6_H = 18
     CH6_L = 19
->>>>>>> f71e34a4
 
 
 class SRILoadcell(LoadcellBase):
@@ -43,24 +38,6 @@
 
     def __init__(
         self,
-<<<<<<< HEAD
-        matrix=None,
-        excitation_voltage=5,
-        **kwargs,
-    ):
-        """Initializes Sunrise Instruments Loadcell using ADC"""
-        self.matrix = matrix
-        self._excitation_voltage = excitation_voltage
-
-        self._adc = ADS131M0x(**kwargs)
-
-    def __repr__(self) -> str:
-        return f"Loadcell"
-
-    def reset(self) -> None:
-        """Reset ADC register values to defaults"""
-        self.adc.reset()
-=======
         calibration_matrix: npt.NDArray[np.double],
         amp_gain: float = 125.0,
         exc: float = 5.0,
@@ -105,7 +82,6 @@
         self._zero_calibration_offset: npt.NDArray[np.double] = self._calibration_offset
         self._is_calibrated: bool = False
         self._is_streaming: bool = False
->>>>>>> f71e34a4
 
     def start(self) -> None:
         self._smbus = SMBus(self._bus)
@@ -224,53 +200,6 @@
                 ((data[7] << 8) & 0x0F00) | data[8],
             ]
         )
-<<<<<<< HEAD
-        self._data = np.asarray(self.matrix) @ coupled
-
-    @property
-    def adc(self) -> ADCBase:
-        """Returns the ADS131M0x object of the Loadcell"""
-        return self._adc
-
-    @property
-    def is_streaming(self) -> bool:
-        """Returns true if the ADC is streaming"""
-        return (bool)(self.adc.is_streaming)
-
-    @property
-    def data(self):
-        return self._data
-
-    @property
-    def fx(self) -> float:
-        """Returns the force in the x direction of the loadcell in Newtons"""
-        return (float)(self.data[0])
-
-    @property
-    def fy(self) -> float:
-        """Returns the force in the y direction of the loadcell in Newtons"""
-        return (float)(self.data[1])
-
-    @property
-    def fz(self) -> float:
-        """Returns the force in the z direction of the loadcell in Newtons"""
-        return (float)(self.data[2])
-
-    @property
-    def mx(self) -> float:
-        """Returns the moment in the x direction of the loadcell in Newton-metres"""
-        return (float)(self.data[3])
-
-    @property
-    def my(self) -> float:
-        """Returns the moment in the y direction of the loadcell in Newton-metres"""
-        return (float)(self.data[4])
-
-    @property
-    def mz(self) -> float:
-        """Returns the moment in the z direction of the loadcell in Newton-metres"""
-        return (float)(self.data[5])
-=======
 
     @property
     def is_calibrated(self) -> bool:
@@ -340,5 +269,4 @@
         if self._data is not None:
             return self._data[0]
         else:
-            return self._zero_calibration_offset
->>>>>>> f71e34a4
+            return self._zero_calibration_offset